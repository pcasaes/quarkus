--- conflicted
+++ resolved
@@ -52,12 +52,7 @@
         <module>spring-di</module>
         <module>infinispan-cache-jpa</module>
         <module>infinispan-cache-jpa-stress</module>
-<<<<<<< HEAD
         <module>elytron-security</module>
-        <!-- Camel tests are not working on Fedora + Bash
-        see https://github.com/quarkusio/quarkus/issues/1130
-=======
->>>>>>> a0b7bac5
         <module>camel-core</module>
         <module>camel-salesforce</module>
     </modules>
