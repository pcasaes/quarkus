--- conflicted
+++ resolved
@@ -3,14 +3,11 @@
 import picocli.CommandLine;
 
 public class ListFormatOptions {
-<<<<<<< HEAD
+
     @CommandLine.Option(names = { "--id" }, order = 4, description = "Display extension artifactId only. (default)")
     boolean id = false;
 
     @CommandLine.Option(names = { "--name" }, hidden = true, description = "Display extension artifactId only. (deprecated)")
-=======
-    @CommandLine.Option(names = { "--name" }, order = 4, description = "Display extension name only.")
->>>>>>> 1b23d523
     boolean name = false;
 
     @CommandLine.Option(names = { "--concise" }, order = 5, description = "Display extension name and artifactId.")
